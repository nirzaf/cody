import assert from 'node:assert'
import { spawnSync } from 'node:child_process'
import path from 'node:path'

import { afterAll, beforeAll, beforeEach, describe, expect, it, vi } from 'vitest'

import {
    DOTCOM_URL,
    ModelUsage,
    ModelsService,
    getDotComDefaultModels,
    isWindows,
} from '@sourcegraph/cody-shared'

import { ResponseError } from 'vscode-jsonrpc'
import { URI } from 'vscode-uri'
import { CodyJsonRpcErrorCode } from '../../vscode/src/jsonrpc/CodyJsonRpcErrorCode'
import { TESTING_CREDENTIALS } from '../../vscode/src/testutils/testing-credentials'
import { TestClient, asTranscriptMessage } from './TestClient'
import { TestWorkspace } from './TestWorkspace'
import { decodeURIs } from './decodeURIs'
import { explainPollyError } from './explainPollyError'
import type { Requests } from './protocol-alias'
import { trimEndOfLine } from './trimEndOfLine'

const workspace = new TestWorkspace(path.join(__dirname, '__tests__', 'example-ts'))

const mayRecord =
    process.env.CODY_RECORDING_MODE === 'record' || process.env.CODY_RECORD_IF_MISSING === 'true'

describe('Agent', () => {
    const client = TestClient.create({
        workspaceRootUri: workspace.rootUri,
        name: 'defaultClient',
        credentials: TESTING_CREDENTIALS.dotcom,
    })

    // Initialize inside beforeAll so that subsequent tests are skipped if initialization fails.
    beforeAll(async () => {
        ModelsService.setModels(getDotComDefaultModels())
        await workspace.beforeAll()

        // Init a repo in the workspace to make the parent-dirs repo-name resolver work for Cody Context Filters tests.
        spawnSync('git', ['init'], { cwd: workspace.rootPath, stdio: 'inherit' })
        spawnSync('git', ['remote', 'add', 'origin', 'git@github.com:sourcegraph/cody.git'], {
            cwd: workspace.rootPath,
            stdio: 'inherit',
        })

        const serverInfo = await client.initialize({
            serverEndpoint: 'https://sourcegraph.com',
            // Initialization should always succeed even if authentication fails
            // because otherwise clients need to restart the process to test
            // with a new access token.
            accessToken: 'sgp_INVALIDACCESSTOK_ENTHISSHOULDFAILEEEEEEEEEEEEEEEEEEEEEEE2',
        })
        expect(serverInfo?.authStatus?.isLoggedIn).toBeFalsy()

        // Log in so test cases are authenticated by default
        const valid = await client.request('extensionConfiguration/change', {
            ...client.info.extensionConfiguration,
            anonymousUserID: 'abcde1234',
            accessToken: client.info.extensionConfiguration?.accessToken ?? 'invalid',
            serverEndpoint: client.info.extensionConfiguration?.serverEndpoint ?? DOTCOM_URL.toString(),
            customHeaders: {},
        })
        expect(valid?.isLoggedIn).toBeTruthy()

        // Confirm .cody/ignore is active at start up
        const ignore = await client.request('ignore/test', {
            uri: URI.file(ignoredUri.fsPath).toString(),
        })
        // TODO(dpc): Integrate file-based .cody/ignore with ignore/test
        expect(ignore.policy).toBe('use')
    }, 20_000)

    beforeEach(async () => {
        await client.request('testing/reset', null)
    })

    const sumUri = workspace.file('src', 'sum.ts')
    const animalUri = workspace.file('src', 'animal.ts')
    const squirrelUri = workspace.file('src', 'squirrel.ts')
    const multipleSelectionsUri = workspace.file('src', 'multiple-selections.ts')

    // Context files ends with 'Ignored.ts' will be excluded by .cody/ignore
    const ignoredUri = workspace.file('src', 'isIgnored.ts')

    it('extensionConfiguration/change (handle errors)', async () => {
        // Send two config change notifications because this is what the
        // JetBrains client does and there was a bug where everything worked
        // fine as long as we didn't send the second unauthenticated config
        // change.
        const invalid = await client.request('extensionConfiguration/change', {
            ...client.info.extensionConfiguration,
            anonymousUserID: 'abcde1234',
            // Redacted format of an invalid access token (just random string). Tests fail in replay mode
            // if we don't use the redacted format here.
            accessToken: 'REDACTED_0ba08837494d00e3943c46999589eb29a210ba8063f084fff511c8e4d1503909',
            serverEndpoint: 'https://sourcegraph.com/',
            customHeaders: {},
        })
        expect(invalid?.isLoggedIn).toBeFalsy()
        const valid = await client.request('extensionConfiguration/change', {
            ...client.info.extensionConfiguration,
            anonymousUserID: 'abcde1234',
            accessToken: client.info.extensionConfiguration?.accessToken ?? 'invalid',
            serverEndpoint: client.info.extensionConfiguration?.serverEndpoint ?? DOTCOM_URL.toString(),
            customHeaders: {},
        })
        expect(valid?.isLoggedIn).toBeTruthy()

        // Please don't update the recordings to use a different account without consulting #wg-cody-agent.
        // When changing an account, you also need to update the REDACTED_ hash above.
        //
        // To update the recordings with the correct account, run the following command
        // from the root of this repository:
        //
        //    source agent/scripts/export-cody-http-recording-tokens.sh
        //
        // If you don't have access to this private file then you need to ask
        expect(valid?.username).toStrictEqual('sourcegraphbot9k-fnwmu')
    }, 10_000)

    describe('Autocomplete', () => {
        it('autocomplete/execute (non-empty result)', async () => {
            await client.openFile(sumUri)
            const completions = await client.request('autocomplete/execute', {
                uri: sumUri.toString(),
                position: { line: 1, character: 3 },
                triggerKind: 'Invoke',
            })
            const texts = completions.items.map(item => item.insertText)
            expect(completions.items.length).toBeGreaterThan(0)
            expect(texts).toMatchInlineSnapshot(
                `
              [
                "   return a + b;",
              ]
            `
            )
            client.notify('autocomplete/completionAccepted', {
                completionID: completions.items[0].id,
            })
        }, 10_000)
    })

    it('graphql/getCurrentUserCodySubscription', async () => {
        const currentUserCodySubscription = await client.request(
            'graphql/getCurrentUserCodySubscription',
            null
        )
        expect(currentUserCodySubscription).toMatchInlineSnapshot(`
          {
            "applyProRateLimits": true,
            "currentPeriodEndAt": "2024-06-14T22:11:32Z",
            "currentPeriodStartAt": "2024-05-14T22:11:32Z",
            "plan": "PRO",
            "status": "ACTIVE",
          }
        `)
    }, 10_000)

    describe('Chat', () => {
        it('chat/submitMessage (short message)', async () => {
            const lastMessage = await client.sendSingleMessageToNewChat('Hello!')
            expect(lastMessage).toMatchInlineSnapshot(
                `
              {
                "model": "anthropic/claude-3-sonnet-20240229",
                "speaker": "assistant",
                "text": "Hello! My name is Cody, an AI coding assistant from Sourcegraph. It's nice to meet you. How can I assist you with coding or software development today?",
              }
            `
            )
        }, 30_000)

        it('chat/submitMessage (long message)', async () => {
            const lastMessage = await client.sendSingleMessageToNewChat(
                'Generate simple hello world function in java!'
            )
            const trimmedMessage = trimEndOfLine(lastMessage?.text ?? '')
            expect(trimmedMessage).toMatchInlineSnapshot(
                `
              "Certainly! Here's a simple hello world function in Java:

              \`\`\`java
              public class HelloWorld {
                  public static void main(String[] args) {
                      System.out.println("Hello, World!");
                  }
              }
              \`\`\`

              This is the most basic Java program that prints the famous "Hello, World!" message to the console.

              Explanation:

              1. \`public class HelloWorld {\`: This line declares a new public class named \`HelloWorld\`.
              2. \`public static void main(String[] args) {\`: This is the main method, which is the entry point of the program. The \`public\` keyword means that this method can be accessed from outside the class. The \`static\` keyword means that this method belongs to the class itself and not to any instance of the class. The \`void\` keyword indicates that this method doesn't return any value. The \`main\` method is a special method that the Java Virtual Machine (JVM) looks for and runs when the program starts.
              3. \`System.out.println("Hello, World!");\`: This line prints the string \`"Hello, World!"\` to the console using the \`println\` method of the \`System.out\` object, which represents the standard output stream.
              4. \`}\`: This closing curly brace marks the end of the \`main\` method.
              5. \`}\`: This closing curly brace marks the end of the \`HelloWorld\` class.

              To run this program, you need to save it in a file with the name \`HelloWorld.java\` and compile it using a Java compiler. Then, you can execute the compiled bytecode file using the Java Virtual Machine (JVM)."
            `,
                explainPollyError
            )
        }, 30_000)

        it('chat/restore', async () => {
            // Step 1: create a chat session where I share my name.
            const id1 = await client.request('chat/new', null)
            const reply1 = asTranscriptMessage(
                await client.request('chat/submitMessage', {
                    id: id1,
                    message: {
                        command: 'submit',
                        text: 'My name is Lars Monsen.',
                        submitType: 'user',
                        addEnhancedContext: false,
                    },
                })
            )

            // Step 2: restore a new chat session with a transcript including my name, and
            //  and assert that it can retrieve my name from the transcript.
            const {
                models: [model],
            } = await client.request('chat/models', { modelUsage: ModelUsage.Chat })

            const id2 = await client.request('chat/restore', {
                modelID: model.model,
                messages: reply1.messages,
                chatID: new Date().toISOString(), // Create new Chat ID with a different timestamp
            })
            const reply2 = asTranscriptMessage(
                await client.request('chat/submitMessage', {
                    id: id2,
                    message: {
                        command: 'submit',
                        text: 'What is my name?',
                        submitType: 'user',
                        addEnhancedContext: false,
                    },
                })
            )
            expect(reply2.messages.at(-1)?.text).toMatchInlineSnapshot(
                `"You told me your name is Lars Monsen."`,
                explainPollyError
            )
        }, 30_000)

        it('chat/restore (With null model)', async () => {
            // Step 1: Create a chat session asking what model is used.
            const id1 = await client.request('chat/new', null)
            const reply1 = asTranscriptMessage(
                await client.request('chat/submitMessage', {
                    id: id1,
                    message: {
                        command: 'submit',
                        text: 'What model are you?',
                        submitType: 'user',
                        addEnhancedContext: false,
                    },
                })
            )

            // Step 2: Restoring chat session without model.
            const id2 = await client.request('chat/restore', {
                messages: reply1.messages,
                chatID: new Date().toISOString(), // Create new Chat ID with a different timestamp
            })
            // Step 2: Asking again what model is used
            const reply2 = asTranscriptMessage(
                await client.request('chat/submitMessage', {
                    id: id2,
                    message: {
                        command: 'submit',
                        text: 'What model are you?',
                        submitType: 'user',
                        addEnhancedContext: false,
                    },
                })
            )
            expect(reply2.messages.at(-1)?.text).toMatchInlineSnapshot(
                `"I'm afraid I don't have a specific model name or number. As an AI system created by Anthropic, I don't have full transparency into the details of the model architecture or training process that was used to develop me. I know I'm a large language model trained on a lot of data, but the specifics of the model itself aren't something I'm explicitly aware of. Is there another way I can try to help or clarify things? I'd be happy to explain more about my capabilities if that would be useful."`,
                explainPollyError
            )
        }, 30_000)

        it('chat/restore (multiple) & export', async () => {
            const date = new Date(1997, 7, 2, 12, 0, 0, 0)

            // Step 1: Restore multiple chats
            const NUMBER_OF_CHATS_TO_RESTORE = 300
            for (let i = 0; i < NUMBER_OF_CHATS_TO_RESTORE; i++) {
                const myDate = new Date(date.getTime() + i * 60 * 1000)
                await client.request('chat/restore', {
                    modelID: 'anthropic/claude-2.0',
                    messages: [
                        { text: 'What model are you?', speaker: 'human', contextFiles: [] },
                        {
                            text: " I'm Claude, an AI assistant created by Anthropic.",
                            speaker: 'assistant',
                        },
                    ],
                    chatID: myDate.toISOString(), // Create new Chat ID with a different timestamp
                })
            }

            // Step 2: export history
            const chatHistory = await client.request('chat/export', null)

            chatHistory.forEach((result, index) => {
                const myDate = new Date(date.getTime() + index * 60 * 1000).toISOString()

                expect(result.transcript).toMatchInlineSnapshot(`{
  "chatModel": "anthropic/claude-2.0",
  "id": "${myDate}",
  "interactions": [
    {
      "assistantMessage": {
        "model": "anthropic/claude-2.0",
        "speaker": "assistant",
        "text": " I'm Claude, an AI assistant created by Anthropic.",
      },
      "humanMessage": {
        "contextFiles": [],
        "speaker": "human",
        "text": "What model are you?",
      },
    },
  ],
  "lastInteractionTimestamp": "${myDate}",
}`)
            })
        }, 30_000)

        it('chat/submitMessage (addEnhancedContext: true)', async () => {
            await client.openFile(animalUri)
            await client.request('command/execute', {
                command: 'cody.search.index-update',
            })
            const lastMessage = await client.sendSingleMessageToNewChat(
                'Write a class Dog that implements the Animal interface in my workspace. Show the code only, no explanation needed.',
                {
                    addEnhancedContext: true,
                }
            )
            // TODO: make this test return a TypeScript implementation of
            // `animal.ts`. It currently doesn't do this because the workspace root
            // is not a git directory and symf reports some git-related error.
            expect(trimEndOfLine(lastMessage?.text ?? '')).toMatchInlineSnapshot(
                `
              "\`\`\`typescript
              export class Dog implements Animal {
                  name: string;
                  isMammal: boolean = true;

                  constructor(name: string) {
                      this.name = name;
                  }

                  makeAnimalSound(): string {
                      return "Woof!";
                  }
              }
              \`\`\`"
            `,
                explainPollyError
            )
        }, 30_000)

        it('chat/submitMessage (addEnhancedContext: true, squirrel test)', async () => {
            await client.openFile(squirrelUri)
            await client.request('command/execute', {
                command: 'cody.search.index-update',
            })
            const { lastMessage, transcript } =
                await client.sendSingleMessageToNewChatWithFullTranscript('What is Squirrel?', {
                    addEnhancedContext: true,
                })
            expect(lastMessage?.text?.toLocaleLowerCase() ?? '').includes('code nav')
            expect(lastMessage?.text?.toLocaleLowerCase() ?? '').includes('sourcegraph')
            decodeURIs(transcript)
            const contextFiles = transcript.messages.flatMap(m => m.contextFiles ?? [])
            expect(contextFiles).not.toHaveLength(0)
            expect(contextFiles.map(file => file.uri.toString())).includes(squirrelUri.toString())
        }, 30_000)

        it('webview/receiveMessage (type: chatModel)', async () => {
            const id = await client.request('chat/new', null)
            {
                await client.setChatModel(id, 'openai/gpt-3.5-turbo')
                const lastMessage = await client.sendMessage(id, 'what color is the sky?')
                expect(lastMessage?.text?.toLocaleLowerCase().includes('blue')).toBeTruthy()
            }
        }, 30_000)

        it('webview/receiveMessage (type: reset)', async () => {
            const id = await client.request('chat/new', null)
            await client.setChatModel(id, 'fireworks/accounts/fireworks/models/mixtral-8x7b-instruct')
            await client.sendMessage(
                id,
                'The magic word is "kramer". If I say the magic word, respond with a single word: "quone".'
            )
            {
                const lastMessage = await client.sendMessage(id, 'kramer')
                expect(lastMessage?.text?.toLocaleLowerCase().includes('quone')).toBeTruthy()
            }
            await client.reset(id)
            {
                const lastMessage = await client.sendMessage(id, 'kramer')
                expect(lastMessage?.text?.toLocaleLowerCase().includes('quone')).toBeFalsy()
            }
        })

        describe('chat/editMessage', () => {
            it(
                'edits the last human chat message',
                async () => {
                    const id = await client.request('chat/new', null)
                    await client.setChatModel(
                        id,
                        'fireworks/accounts/fireworks/models/mixtral-8x7b-instruct'
                    )
                    await client.sendMessage(
                        id,
                        'The magic word is "kramer". If I say the magic word, respond with a single word: "quone".'
                    )
                    await client.editMessage(
                        id,
                        'Another magic word is "georgey". If I say the magic word, respond with a single word: "festivus".'
                    )
                    {
                        const lastMessage = await client.sendMessage(id, 'kramer')
                        expect(lastMessage?.text?.toLocaleLowerCase().includes('quone')).toBeFalsy()
                    }
                    {
                        const lastMessage = await client.sendMessage(id, 'georgey')
                        expect(lastMessage?.text?.toLocaleLowerCase().includes('festivus')).toBeTruthy()
                    }
                },
                { timeout: mayRecord ? 10_000 : undefined }
            )

            it('edits messages by index', async () => {
                const id = await client.request('chat/new', null)
                await client.setChatModel(
                    id,
                    'fireworks/accounts/fireworks/models/mixtral-8x7b-instruct'
                )
                // edits by index replaces message at index, and erases all subsequent messages
                await client.sendMessage(
                    id,
                    'I have a turtle named "potter", reply single "ok" if you understand.'
                )
                await client.sendMessage(
                    id,
                    'I have a bird named "skywalker", reply single "ok" if you understand.'
                )
                await client.sendMessage(
                    id,
                    'I have a dog named "happy", reply single "ok" if you understand.'
                )
                await client.editMessage(
                    id,
                    'I have a tiger named "zorro", reply single "ok" if you understand',
                    { index: 2 }
                )
                {
                    const lastMessage = await client.sendMessage(id, 'What pets do I have?')
                    const answer = lastMessage?.text?.toLocaleLowerCase()
                    expect(answer?.includes('turtle')).toBeTruthy()
                    expect(answer?.includes('tiger')).toBeTruthy()
                    expect(answer?.includes('bird')).toBeFalsy()
                    expect(answer?.includes('dog')).toBeFalsy()
                }
            }, 30_000)
        })
    })

    // TODO(dpc): Integrate file-based .cody/ignore with ignore/test
    describe.skip('Cody Ignore', () => {
        beforeAll(async () => {
            // Make sure Cody ignore config exists and works
            const codyIgnoreConfig = workspace.file('.cody', 'ignore')
            await client.openFile(codyIgnoreConfig)
            const codyIgnoreConfigFile = client.workspace.getDocument(codyIgnoreConfig)
            expect(codyIgnoreConfigFile?.content).toBeDefined()

            const result = await client.request('ignore/test', {
                uri: ignoredUri.toString(),
            })
            expect(result.policy).toBe('ignore')
        }, 10_000)

        it('autocomplete/execute on ignored file', async () => {
            await client.openFile(ignoredUri)
            const completions = await client.request('autocomplete/execute', {
                uri: ignoredUri.toString(),
                position: { line: 1, character: 3 },
                triggerKind: 'Invoke',
            })
            const texts = completions.items.map(item => item.insertText)
            expect(completions.items.length).toBe(0)
            expect(texts).toMatchInlineSnapshot(
                `
              []
            `
            )
        }, 10_000)

        it('chat/submitMessage on an ignored file (addEnhancedContext: true)', async () => {
            await client.openFile(ignoredUri)
            await client.request('command/execute', {
                command: 'cody.search.index-update',
            })
            const { transcript } = await client.sendSingleMessageToNewChatWithFullTranscript(
                'What files contain SELECTION_START?',
                { addEnhancedContext: true }
            )
            decodeURIs(transcript)
            const contextFiles = transcript.messages.flatMap(m => m.contextFiles ?? [])
            // Current file which is ignored, should not be included in context files
            expect(contextFiles.find(f => f.uri.toString() === ignoredUri.toString())).toBeUndefined()
            // Ignored file should not be included in context files
            const contextFilesUrls = contextFiles.map(f => f.uri).filter(uri => uri)
            const result = await Promise.all(
                contextFilesUrls.map(uri => client.request('ignore/test', { uri: uri.toString() }))
            )
            for (const r of result) {
                expect(r.policy).toBe('use')
            }
            // Files that are not ignored should be used as context files
            expect(contextFiles.length).toBeGreaterThan(0)
        }, 30_000)

        it('chat/submitMessage on an ignored file (addEnhancedContext: false)', async () => {
            await client.openFile(ignoredUri)
            await client.request('command/execute', {
                command: 'cody.search.index-update',
            })
            const { transcript } = await client.sendSingleMessageToNewChatWithFullTranscript(
                'Which file is the isIgnoredByCody functions defined?',
                { addEnhancedContext: false }
            )
            decodeURIs(transcript)
            const contextFiles = transcript.messages.flatMap(m => m.contextFiles ?? [])
            const contextUrls = contextFiles.map(f => f.uri?.path)
            // Current file which is ignored, should not be included in context files
            expect(contextUrls.find(uri => uri === ignoredUri.toString())).toBeUndefined()
            // Since no enhanced context is requested, no context files should be included
            expect(contextFiles.length).toBe(0)
            // Ignored file should not be included in context files
            const result = await Promise.all(
                contextUrls.map(uri =>
                    client.request('ignore/test', {
                        uri,
                    })
                )
            )
            expect(result.every(entry => entry.policy === 'use')).toBe(true)
        }, 30_000)

        it('chat command on an ignored file', async () => {
            await client.request('command/execute', {
                command: 'cody.search.index-update',
            })
            await client.openFile(ignoredUri)
            // Cannot execute commands in an ignored files, so this should throw error
            await client.request('commands/explain', null).catch(err => {
                expect(err).toBeDefined()
            })
        }, 30_000)

        it('inline edit on an ignored file', async () => {
            await client.request('command/execute', {
                command: 'cody.search.index-update',
            })
            await client.openFile(ignoredUri, { removeCursor: false })
            await client.request('editCommands/document', null).catch(err => {
                expect(err).toBeDefined()
            })
        })

        it('ignore rule is not case sensitive', async () => {
            const alsoIgnored = workspace.file('src', 'is_ignored.ts')
            const result = await client.request('ignore/test', {
                uri: URI.file(alsoIgnored.fsPath).toString(),
            })
            expect(result.policy).toBe('ignore')
        })

        afterAll(async () => {
            // Makes sure cody ignore is still active after tests
            // as it should stay active for each workspace session.
            const result = await client.request('ignore/test', {
                uri: ignoredUri.toString(),
            })
            expect(result.policy).toBe('ignore')

            // Check the network requests to ensure no requests include context from ignored files
            const { requests } = await client.request('testing/networkRequests', null)

            const groupedMsgs = []
            for (const req of requests) {
                // Get the messages from the request body
                const messages = JSON.parse(req.body || '{}')?.messages as {
                    speaker: string
                    text: string
                }[]
                // Filter out messages that do not include context snippets.
                const text = messages
                    ?.filter(m => m.speaker === 'human' && m.text !== undefined)
                    ?.map(m => m.text)

                groupedMsgs.push(...(text ?? []))
            }
            expect(groupedMsgs.length).toBeGreaterThan(0)

            // Join all the string from each groupedMsgs[] together into
            // one block of text, and then check if it contains the ignored file name
            // to confirm context from the ignored file was not sent to the server.
            const groupedText = groupedMsgs.flat().join(' ')
            expect(groupedText).not.includes('src/isIgnored.ts')

            // Confirm the grouped text is valid by checking for known
            // context file names from the test.
            expect(groupedText).includes('src/squirrel.ts')
        }, 10_000)
    })

    describe('Text documents', () => {
        it('chat/submitMessage (understands the selected text)', async () => {
            await client.request('command/execute', {
                command: 'cody.search.index-update',
            })
            await client.openFile(multipleSelectionsUri)
            await client.changeFile(multipleSelectionsUri)
            await client.changeFile(multipleSelectionsUri, {
                selectionName: 'SELECTION_2',
            })
            const reply = await client.sendSingleMessageToNewChat(
                'What is the name of the function that I have selected? Only answer with the name of the function, nothing else',
                { addEnhancedContext: true }
            )
            expect(reply?.text?.trim()).includes('anotherFunction')
            expect(reply?.text?.trim()).not.includes('inner')
            await client.changeFile(multipleSelectionsUri)
            const reply2 = await client.sendSingleMessageToNewChat(
                'What is the name of the function that I have selected? Only answer with the name of the function, nothing else',
                { addEnhancedContext: true }
            )
            expect(reply2?.text?.trim()).includes('inner')
            expect(reply2?.text?.trim()).not.includes('anotherFunction')
        }, 20_000)
    })

    describe('Commands', () => {
        it('commands/explain', async () => {
            await client.request('command/execute', {
                command: 'cody.search.index-update',
            })
            await client.openFile(animalUri)
            const freshChatID = await client.request('chat/new', null)
            const id = await client.request('commands/explain', null)

            // Assert that the server is not using IDs between `chat/new` and
            // `chat/explain`. In VS Code, we try to reuse empty webview panels,
            // which is undesireable for agent clients.
            expect(id).not.toStrictEqual(freshChatID)

            const lastMessage = await client.firstNonEmptyTranscript(id)
            expect(trimEndOfLine(lastMessage.messages.at(-1)?.text ?? '')).toMatchInlineSnapshot(
                `
              "The code \`@src/animal.ts:1-6\` defines an interface called \`Animal\` in TypeScript. An interface is a structural contract that defines the shape of an object. It specifies the properties and methods that an object must have to conform to that interface.

              The \`Animal\` interface has three members:

              1. \`name: string\`: This is a property that represents the name of the animal. It specifies that any object conforming to the \`Animal\` interface must have a \`name\` property, and its value must be a string.

              2. \`makeAnimalSound(): string\`: This is a method that represents the sound made by the animal. It specifies that any object conforming to the \`Animal\` interface must have a \`makeAnimalSound\` method, which doesn't take any input but returns a string representing the sound the animal makes.

              3. \`isMammal: boolean\`: This is a property that indicates whether the animal is a mammal or not. It specifies that any object conforming to the \`Animal\` interface must have an \`isMammal\` property, and its value must be a boolean (either \`true\` or \`false\`).

              The purpose of this code is to define a contract or a blueprint for objects representing animals. It doesn't take any input or produce any output directly. Instead, it serves as a guide for creating objects that represent animals and ensures that those objects have the necessary properties and methods defined in the \`Animal\` interface.

              To achieve its purpose, the code uses the \`interface\` keyword in TypeScript to define the structure of the \`Animal\` interface. It lists the required properties (\`name\` and \`isMammal\`) and methods (\`makeAnimalSound\`) that an object must have to conform to this interface.

              The logic and algorithm behind this code are straightforward. It simply declares the structure of the \`Animal\` interface, but it doesn't include any implementation details or functionality. The implementation of the actual animal objects and their behavior would be defined elsewhere in the codebase, using classes or object literals that conform to the \`Animal\` interface.

              This code doesn't involve any complex logic flows or data transformations. It's a declarative definition of the structure of an object representing an animal, which can be used throughout the codebase to ensure consistency and type safety when working with animal-related objects."
            `,
                explainPollyError
            )
        }, 30_000)

        // This test seems extra sensitive on Node v16 for some reason.
        it.skipIf(isWindows())(
            'commands/test',
            async () => {
                await client.request('command/execute', {
                    command: 'cody.search.index-update',
                })
                await client.openFile(animalUri)
                const id = await client.request('commands/test', null)
                const lastMessage = await client.firstNonEmptyTranscript(id)
                expect(trimEndOfLine(lastMessage.messages.at(-1)?.text ?? '')).toMatchInlineSnapshot(
                    `
<<<<<<< HEAD
                  "Reviewing the provided context, it appears that the test framework in use is Vitest, which is a Vite-native test runner built on top of Vanilla-tilt. No additional test libraries or dependencies seem to be required, as Vitest provides built-in assertions and utilities for writing tests.

                  To generate a suite of unit tests for the \`Animal\` interface, we can create a new test file (e.g., \`animal.test.ts\`) and import the necessary functions or classes that implement the \`Animal\` interface. Since the \`Animal\` interface doesn't have any concrete implementation provided, we'll need to create a mock implementation for testing purposes.

                  Summary of test coverage:
                  - The generated tests cover the basic functionality of the \`Animal\` interface, including:
                    - Ensuring that an instance of the \`Animal\` implementation has the required properties (\`name\` and \`isMammal\`).
                    - Verifying that the \`makeAnimalSound()\` method returns a non-empty string.
                  - The tests also cover edge cases, such as ensuring that the \`isMammal\` property is a boolean value.
                  - Limitations: Since no concrete implementation of the \`Animal\` interface is provided, the tests rely on a mock implementation. Additional tests may be needed once an actual implementation is available.

                  \`\`\`typescript
                  // animal.test.ts
                  import { describe, it, expect } from 'vitest';
                  import { Animal } from './animal';

                  // Mock implementation of the Animal interface
                  class MockAnimal implements Animal {
                    name: string;
                    isMammal: boolean;

                    constructor(name: string, isMammal: boolean) {
                      this.name = name;
                      this.isMammal = isMammal;
                    }

                    makeAnimalSound(): string {
                      return 'Mock animal sound';
                    }
                  }

                  describe('Animal', () => {
                    it('should have a name property', () => {
                      const animal = new MockAnimal('Fluffy', true);
                      expect(animal).toHaveProperty('name', 'Fluffy');
                    });

                    it('should have an isMammal property', () => {
                      const animal = new MockAnimal('Fido', true);
                      expect(animal).toHaveProperty('isMammal', true);
                    });

                    it('should have a makeAnimalSound method that returns a string', () => {
                      const animal = new MockAnimal('Whiskers', false);
                      const sound = animal.makeAnimalSound();
                      expect(typeof sound).toBe('string');
                      expect(sound).not.toBe('');
                    });

                    it('isMammal property should be a boolean', () => {
                      const animal = new MockAnimal('Nemo', false);
                      expect(typeof animal.isMammal).toBe('boolean');
                    });
                  });
                  \`\`\`"
=======
                  "Based on the provided codebase context, the test framework being used is Vitest, which is a Vite-native test runner.

                  To generate a suite of unit tests for the \`Animal\` interface, I would import the following libraries:

                  \`\`\`typescript
                  import { describe, expect, it } from 'vitest'
                  \`\`\`

                  Here's a summary of the test coverage and limitations:

                  - The tests will cover the properties and methods defined in the \`Animal\` interface.
                  - Since \`Animal\` is an interface, the tests will need to be written against a concrete implementation of the interface.
                  - The tests will not cover any additional functionality or edge cases not defined in the interface.

                  Here's the full completed code for the new unit tests, including all necessary imports:

                  \`\`\`typescript
                  import { describe, expect, it } from 'vitest'
                  import { Animal } from './animal'

                  // Assume a concrete implementation of the Animal interface
                  class Dog implements Animal {
                    name: string
                    isMammal: boolean

                    constructor(name: string) {
                      this.name = name
                      this.isMammal = true
                    }

                    makeAnimalSound(): string {
                      return 'Woof!'
                    }
                  }

                  describe('Animal', () => {
                    let animal: Animal

                    beforeEach(() => {
                      animal = new Dog('Buddy')
                    })

                    it('should have a name property', () => {
                      expect(animal).toHaveProperty('name')
                    })

                    it('should have a makeAnimalSound method', () => {
                      expect(animal).toHaveProperty('makeAnimalSound')
                      expect(typeof animal.makeAnimalSound).toBe('function')
                    })

                    it('should have an isMammal property', () => {
                      expect(animal).toHaveProperty('isMammal')
                    })

                    it('should make the correct animal sound', () => {
                      expect(animal.makeAnimalSound()).toBe('Woof!')
                    })
                  })
                  \`\`\`

                  This suite of tests covers the properties and methods defined in the \`Animal\` interface. It assumes a concrete implementation of the interface (in this case, a \`Dog\` class) to test against. The tests cover the existence of the required properties and methods, as well as the expected behavior of the \`makeAnimalSound\` method."
>>>>>>> 88b87cc5
                `,
                    explainPollyError
                )
            },
            30_000
        )

        it('commands/smell', async () => {
            await client.openFile(animalUri)
            const id = await client.request('commands/smell', null)
            const lastMessage = await client.firstNonEmptyTranscript(id)

            expect(trimEndOfLine(lastMessage.messages.at(-1)?.text ?? '')).toMatchInlineSnapshot(
                `
              "Based on the provided code snippet, which defines an interface \`Animal\` with properties \`name\` and \`isMammal\`, and a method \`makeAnimalSound()\`, here are a few potential areas for improvement:

              1. **Consider using more descriptive naming for the method \`makeAnimalSound()\`**: The method name could be more explicit about its purpose. For example, \`produceSound()\` or \`emitSound()\` might better convey the intended behavior.

              2. **Add method return type annotation for \`makeAnimalSound()\`**: While TypeScript can infer the return type of the method from the implementation, explicitly annotating the return type in the interface definition can improve code readability and maintainability.

              3. **Consider adding a description or documentation for the interface and its members**: Adding comments or docstrings to describe the purpose and expected behavior of the interface and its properties/methods can greatly improve code understanding and maintainability, especially for larger codebases or when working in a team.

              4. **Consider adding type constraints or validation for the \`name\` property**: Depending on the requirements of your application, you might want to add constraints or validation rules for the \`name\` property. For example, you could specify a minimum or maximum length, disallow certain characters, or enforce a specific formatting pattern.

              5. **Consider separating concerns by creating separate interfaces for different animal types**: If you have different types of animals with specific behaviors or properties, you could create separate interfaces for each animal type, and then have a base \`Animal\` interface that other interfaces extend or implement. This can improve code organization, reusability, and maintainability.

              Overall, while the provided code snippet follows a sound design principle of using an interface to define the structure of an \`Animal\` object, there are some opportunities to enhance code readability, maintainability, and potentially add more specific constraints or validations based on your application's requirements."
            `,
                explainPollyError
            )
        }, 30_000)
    })

    describe('Progress bars', () => {
        it('progress/report', async () => {
            const { result } = await client.request('testing/progress', {
                title: 'Susan',
            })
            expect(result).toStrictEqual('Hello Susan')
            let progressID: string | undefined
            for (const message of client.progressMessages) {
                if (
                    message.method === 'progress/start' &&
                    message.message.options.title === 'testing/progress'
                ) {
                    progressID = message.message.id
                    break
                }
            }
            assert(progressID !== undefined, JSON.stringify(client.progressMessages))
            const messages = client.progressMessages
                .filter(message => message.id === progressID)
                .map(({ method, message }) => [method, { ...message, id: 'THE_ID' }])
            expect(messages).toMatchInlineSnapshot(`
              [
                [
                  "progress/start",
                  {
                    "id": "THE_ID",
                    "options": {
                      "cancellable": true,
                      "location": "Notification",
                      "title": "testing/progress",
                    },
                  },
                ],
                [
                  "progress/report",
                  {
                    "id": "THE_ID",
                    "message": "message1",
                  },
                ],
                [
                  "progress/report",
                  {
                    "id": "THE_ID",
                    "increment": 50,
                  },
                ],
                [
                  "progress/report",
                  {
                    "id": "THE_ID",
                    "increment": 50,
                  },
                ],
                [
                  "progress/end",
                  {
                    "id": "THE_ID",
                  },
                ],
              ]
            `)
        })

        it('progress/cancel', async () => {
            const disposable = client.progressStartEvents.event(params => {
                if (params.options.title === 'testing/progressCancelation') {
                    client.notify('progress/cancel', { id: params.id })
                }
            })
            try {
                const { result } = await client.request('testing/progressCancelation', {
                    title: 'Leona',
                })
                expect(result).toStrictEqual("request with title 'Leona' cancelled")
            } finally {
                disposable.dispose()
            }
        })
    })

    describe('RateLimitedAgent', () => {
        const rateLimitedClient = TestClient.create({
            workspaceRootUri: workspace.rootUri,
            name: 'rateLimitedClient',
            credentials: TESTING_CREDENTIALS.dotcomProUserRateLimited,
        })
        // Initialize inside beforeAll so that subsequent tests are skipped if initialization fails.
        beforeAll(async () => {
            const serverInfo = await rateLimitedClient.initialize()

            expect(serverInfo.authStatus?.isLoggedIn).toBeTruthy()
            expect(serverInfo.authStatus?.username).toStrictEqual('david.veszelovszki')
        }, 10_000)

        it('chat/submitMessage (RateLimitError)', async () => {
            const lastMessage = await rateLimitedClient.sendSingleMessageToNewChat('sqrt(9)')
            // Intentionally not a snapshot assertion because we should never
            // automatically update 'RateLimitError' to become another value.
            expect(lastMessage?.error?.name).toStrictEqual('RateLimitError')
        }, 30_000)

        // Skipped because Polly is failing to record the HTTP rate-limit error
        // response.  Keeping the code around in case we need to debug these  in
        // the future. Use the following command to run this test:
        // - First, mark this test as `it.only`
        // - Next, run `CODY_RECORDING_MODE=passthrough pnpm test agent/src/index.test.ts`
        it.skip('autocomplete/trigger (RateLimitError)', async () => {
            let code = 0
            try {
                await rateLimitedClient.openFile(sumUri)
                const result = await rateLimitedClient.autocompleteText()
                console.log({ result })
            } catch (error) {
                if (error instanceof ResponseError) {
                    code = error.code
                }
            }
            expect(code).toEqual(CodyJsonRpcErrorCode.RateLimitError)
        }, 30_000)

        afterAll(async () => {
            await rateLimitedClient.shutdownAndExit()
            // Long timeout because to allow Polly.js to persist HTTP recordings
        }, 30_000)
    })

    describe('Enterprise', () => {
        const demoEnterpriseClient = TestClient.create({
            workspaceRootUri: workspace.rootUri,
            name: 'enterpriseClient',
            credentials: TESTING_CREDENTIALS.enterprise,
            logEventMode: 'connected-instance-only',
        })
        // Initialize inside beforeAll so that subsequent tests are skipped if initialization fails.
        beforeAll(async () => {
            const serverInfo = await demoEnterpriseClient.initialize()

            expect(serverInfo.authStatus?.isLoggedIn).toBeTruthy()
            expect(serverInfo.authStatus?.username).toStrictEqual('codytesting')
        }, 10_000)

        it('chat/submitMessage', async () => {
            const lastMessage = await demoEnterpriseClient.sendSingleMessageToNewChat('Reply with "Yes"')
            expect(lastMessage?.text?.trim()).toStrictEqual('Yes')
        }, 20_000)

        it('commands/document (enterprise client)', async () => {
            const uri = workspace.file('src', 'example.test.ts')
            const obtained = await demoEnterpriseClient.documentCode(uri)
            expect(obtained).toMatchInlineSnapshot(
                `
              "import { expect } from 'vitest'
              import { it } from 'vitest'
              import { describe } from 'vitest'

              describe('test block', () => {
                  it('does 1', () => {
                      expect(true).toBe(true)
                  })

                  it('does 2', () => {
                      expect(true).toBe(true)
                  })

                  it('does something else', () => {
                      // This line will error due to incorrect usage of \`performance.now\`
                      // Record the start time using the Performance API's \`now\` method.
                      // This captures a high resolution monotonic timestamp in milliseconds.
                      const startTime = performance.now(/* CURSOR */)
                  })
              })
              "
            `
            )
        })

        it('remoteRepo/list', async () => {
            // List a repo without a query
            let repos: Requests['remoteRepo/list'][1]
            do {
                repos = await demoEnterpriseClient.request('remoteRepo/list', {
                    query: undefined,
                    first: 10,
                })
            } while (repos.state.state === 'fetching')
            expect(repos.repos).toHaveLength(10)

            // Make a paginated query.
            const secondLastRepo = repos.repos.at(-2)
            const moreRepos = await demoEnterpriseClient.request('remoteRepo/list', {
                query: undefined,
                first: 2,
                afterId: secondLastRepo?.id,
            })
            expect(moreRepos.repos[0].id).toBe(repos.repos.at(-1)?.id)

            // Make a query.
            const filteredRepos = await demoEnterpriseClient.request('remoteRepo/list', {
                query: 'sourceco',
                first: 1000,
            })
            expect(
                filteredRepos.repos.find(repo => repo.name === 'github.com/sourcegraph/cody')
            ).toBeDefined()
        })

        it('remoteRepo/has', async () => {
            // Query a repo that does exist.
            const codyRepoExists = await demoEnterpriseClient.request('remoteRepo/has', {
                repoName: 'github.com/sourcegraph/cody',
            })
            expect(codyRepoExists.result).toBe(true)

            // Query a repo that does not exist.
            const codyForDos = await demoEnterpriseClient.request('remoteRepo/has', {
                repoName: 'github.com/sourcegraph/cody-edlin',
            })
            expect(codyForDos.result).toBe(false)
        })

        afterAll(async () => {
            const { requests } = await demoEnterpriseClient.request('testing/networkRequests', null)
            const nonServerInstanceRequests = requests
                .filter(({ url }) => !url.startsWith(demoEnterpriseClient.serverEndpoint))
                .map(({ url }) => url)
            expect(JSON.stringify(nonServerInstanceRequests)).toStrictEqual('[]')
            await demoEnterpriseClient.shutdownAndExit()
            // Long timeout because to allow Polly.js to persist HTTP recordings
        }, 30_000)
    })

    // Enterprise tests are run at demo instance, which is at a recent release version.
    // Use this section if you need to run against S2 which is released continuously.
    describe('Enterprise - close main branch', () => {
        const s2EnterpriseClient = TestClient.create({
            workspaceRootUri: workspace.rootUri,
            name: 'enterpriseMainBranchClient',
            credentials: TESTING_CREDENTIALS.s2,
            logEventMode: 'connected-instance-only',
        })

        // Initialize inside beforeAll so that subsequent tests are skipped if initialization fails.
        beforeAll(async () => {
            const serverInfo = await s2EnterpriseClient.initialize({
                autocompleteAdvancedProvider: 'fireworks',
            })

            expect(serverInfo.authStatus?.isLoggedIn).toBeTruthy()
            expect(serverInfo.authStatus?.username).toStrictEqual('codytesting')
        }, 10_000)

        // Disabled because `attribution/search` GraphQL does not work on S2
        // See https://sourcegraph.slack.com/archives/C05JDP433DL/p1714017586160079
        it.skip('attribution/found', async () => {
            const id = await s2EnterpriseClient.request('chat/new', null)
            const { repoNames, error } = await s2EnterpriseClient.request('attribution/search', {
                id,
                snippet: 'sourcegraph.Location(new URL',
            })
            expect(repoNames).not.empty
            expect(error).null
        }, 20_000)

        it('attribution/not found', async () => {
            const id = await s2EnterpriseClient.request('chat/new', null)
            const { repoNames, error } = await s2EnterpriseClient.request('attribution/search', {
                id,
                snippet: 'sourcegraph.Location(new LRU',
            })
            expect(repoNames).empty
            expect(error).null
        }, 20_000)

        // Use S2 instance for Cody Context Filters enterprise tests
        describe('Cody Context Filters for enterprise', () => {
            it('testing/ignore/overridePolicy', async () => {
                const onChangeCallback = vi.fn()

                // `sumUri` is located inside of the github.com/sourcegraph/cody repo.
                const ignoreTest = () =>
                    s2EnterpriseClient.request('ignore/test', { uri: sumUri.toString() })
                s2EnterpriseClient.registerNotification('ignore/didChange', onChangeCallback)

                expect(await ignoreTest()).toStrictEqual({ policy: 'use' })

                await s2EnterpriseClient.request('testing/ignore/overridePolicy', {
                    include: [{ repoNamePattern: '' }],
                    exclude: [{ repoNamePattern: '.*sourcegraph/cody.*' }],
                })

                expect(onChangeCallback).toBeCalledTimes(1)
                expect(await ignoreTest()).toStrictEqual({ policy: 'ignore' })

                await s2EnterpriseClient.request('testing/ignore/overridePolicy', {
                    include: [{ repoNamePattern: '' }],
                    exclude: [{ repoNamePattern: '.*sourcegraph/sourcegraph.*' }],
                })

                expect(onChangeCallback).toBeCalledTimes(2)
                expect(await ignoreTest()).toStrictEqual({ policy: 'use' })

                await s2EnterpriseClient.request('testing/ignore/overridePolicy', {
                    include: [{ repoNamePattern: '' }],
                    exclude: [{ repoNamePattern: '.*sourcegraph/sourcegraph.*' }],
                })

                // onChangeCallback is not called again because filters are the same
                expect(onChangeCallback).toBeCalledTimes(2)
            })

            // The site config `cody.contextFilters` value on sourcegraph.sourcegraph.com instance
            // should include `sourcegraph/cody` repo for this test to pass.
            it('autocomplete/execute (with Cody Ignore filters)', async () => {
                // Documents to be used as context sources.
                await s2EnterpriseClient.openFile(animalUri)
                await s2EnterpriseClient.openFile(squirrelUri)

                // Document to generate a completion from.
                await s2EnterpriseClient.openFile(sumUri)

                const { items, completionEvent } = await s2EnterpriseClient.request(
                    'autocomplete/execute',
                    {
                        uri: sumUri.toString(),
                        position: { line: 1, character: 3 },
                        triggerKind: 'Invoke',
                    }
                )

                expect(items.length).toBeGreaterThan(0)
                expect(items.map(item => item.insertText)).toMatchInlineSnapshot(
                    `
              [
                "   return a + b",
              ]
            `
                )

                // Two documents will be checked against context filters set in site-config on S2.
                expect(
                    completionEvent?.params.contextSummary?.retrieverStats['jaccard-similarity']
                        .suggestedItems
                ).toEqual(2)

                s2EnterpriseClient.notify('autocomplete/completionAccepted', {
                    completionID: items[0].id,
                })
            }, 10_000)
        })

        afterAll(async () => {
            await s2EnterpriseClient.shutdownAndExit()
            // Long timeout because to allow Polly.js to persist HTTP recordings
        }, 30_000)
    })

    afterAll(async () => {
        await workspace.afterAll()
        await client.shutdownAndExit()
        // Long timeout because to allow Polly.js to persist HTTP recordings
    }, 30_000)
})<|MERGE_RESOLUTION|>--- conflicted
+++ resolved
@@ -709,126 +709,67 @@
                 const lastMessage = await client.firstNonEmptyTranscript(id)
                 expect(trimEndOfLine(lastMessage.messages.at(-1)?.text ?? '')).toMatchInlineSnapshot(
                     `
-<<<<<<< HEAD
-                  "Reviewing the provided context, it appears that the test framework in use is Vitest, which is a Vite-native test runner built on top of Vanilla-tilt. No additional test libraries or dependencies seem to be required, as Vitest provides built-in assertions and utilities for writing tests.
-
-                  To generate a suite of unit tests for the \`Animal\` interface, we can create a new test file (e.g., \`animal.test.ts\`) and import the necessary functions or classes that implement the \`Animal\` interface. Since the \`Animal\` interface doesn't have any concrete implementation provided, we'll need to create a mock implementation for testing purposes.
-
-                  Summary of test coverage:
-                  - The generated tests cover the basic functionality of the \`Animal\` interface, including:
-                    - Ensuring that an instance of the \`Animal\` implementation has the required properties (\`name\` and \`isMammal\`).
-                    - Verifying that the \`makeAnimalSound()\` method returns a non-empty string.
-                  - The tests also cover edge cases, such as ensuring that the \`isMammal\` property is a boolean value.
-                  - Limitations: Since no concrete implementation of the \`Animal\` interface is provided, the tests rely on a mock implementation. Additional tests may be needed once an actual implementation is available.
+                  "Based on the shared code context, the test framework being used is Vitest. No additional imports are needed as Vitest is already being used in the shared context.
+
+                  The \`Animal\` interface defines the structure for an object representing an animal. The key functionalities to test are:
+
+                  1. Ensuring that an object implementing the \`Animal\` interface has the required properties (\`name\`, \`makeAnimalSound\`, \`isMammal\`).
+                  2. Validating the \`makeAnimalSound\` method returns the expected animal sound.
+                  3. Verifying the \`isMammal\` property is set correctly.
+
+                  Here's a suite of unit tests for the \`Animal\` interface:
 
                   \`\`\`typescript
-                  // animal.test.ts
                   import { describe, it, expect } from 'vitest';
                   import { Animal } from './animal';
 
-                  // Mock implementation of the Animal interface
-                  class MockAnimal implements Animal {
-                    name: string;
-                    isMammal: boolean;
-
-                    constructor(name: string, isMammal: boolean) {
-                      this.name = name;
-                      this.isMammal = isMammal;
-                    }
+                  class Dog implements Animal {
+                    name = 'Buddy';
+                    isMammal = true;
 
                     makeAnimalSound(): string {
-                      return 'Mock animal sound';
+                      return 'Woof!';
                     }
                   }
 
+                  class Bird implements Animal {
+                    name = 'Tweety';
+                    isMammal = false;
+
+                    makeAnimalSound(): string {
+                      return 'Chirp!';
+                    }
+                  }
+
                   describe('Animal', () => {
-                    it('should have a name property', () => {
-                      const animal = new MockAnimal('Fluffy', true);
-                      expect(animal).toHaveProperty('name', 'Fluffy');
+                    it('should have the required properties', () => {
+                      const dog = new Dog();
+                      expect(dog).toHaveProperty('name');
+                      expect(dog).toHaveProperty('makeAnimalSound');
+                      expect(dog).toHaveProperty('isMammal');
                     });
 
-                    it('should have an isMammal property', () => {
-                      const animal = new MockAnimal('Fido', true);
-                      expect(animal).toHaveProperty('isMammal', true);
+                    it('should make the correct animal sound', () => {
+                      const dog = new Dog();
+                      const bird = new Bird();
+
+                      expect(dog.makeAnimalSound()).toBe('Woof!');
+                      expect(bird.makeAnimalSound()).toBe('Chirp!');
                     });
 
-                    it('should have a makeAnimalSound method that returns a string', () => {
-                      const animal = new MockAnimal('Whiskers', false);
-                      const sound = animal.makeAnimalSound();
-                      expect(typeof sound).toBe('string');
-                      expect(sound).not.toBe('');
-                    });
-
-                    it('isMammal property should be a boolean', () => {
-                      const animal = new MockAnimal('Nemo', false);
-                      expect(typeof animal.isMammal).toBe('boolean');
+                    it('should have the correct isMammal value', () => {
+                      const dog = new Dog();
+                      const bird = new Bird();
+
+                      expect(dog.isMammal).toBe(true);
+                      expect(bird.isMammal).toBe(false);
                     });
                   });
-                  \`\`\`"
-=======
-                  "Based on the provided codebase context, the test framework being used is Vitest, which is a Vite-native test runner.
-
-                  To generate a suite of unit tests for the \`Animal\` interface, I would import the following libraries:
-
-                  \`\`\`typescript
-                  import { describe, expect, it } from 'vitest'
                   \`\`\`
 
-                  Here's a summary of the test coverage and limitations:
-
-                  - The tests will cover the properties and methods defined in the \`Animal\` interface.
-                  - Since \`Animal\` is an interface, the tests will need to be written against a concrete implementation of the interface.
-                  - The tests will not cover any additional functionality or edge cases not defined in the interface.
-
-                  Here's the full completed code for the new unit tests, including all necessary imports:
-
-                  \`\`\`typescript
-                  import { describe, expect, it } from 'vitest'
-                  import { Animal } from './animal'
-
-                  // Assume a concrete implementation of the Animal interface
-                  class Dog implements Animal {
-                    name: string
-                    isMammal: boolean
-
-                    constructor(name: string) {
-                      this.name = name
-                      this.isMammal = true
-                    }
-
-                    makeAnimalSound(): string {
-                      return 'Woof!'
-                    }
-                  }
-
-                  describe('Animal', () => {
-                    let animal: Animal
-
-                    beforeEach(() => {
-                      animal = new Dog('Buddy')
-                    })
-
-                    it('should have a name property', () => {
-                      expect(animal).toHaveProperty('name')
-                    })
-
-                    it('should have a makeAnimalSound method', () => {
-                      expect(animal).toHaveProperty('makeAnimalSound')
-                      expect(typeof animal.makeAnimalSound).toBe('function')
-                    })
-
-                    it('should have an isMammal property', () => {
-                      expect(animal).toHaveProperty('isMammal')
-                    })
-
-                    it('should make the correct animal sound', () => {
-                      expect(animal.makeAnimalSound()).toBe('Woof!')
-                    })
-                  })
-                  \`\`\`
-
-                  This suite of tests covers the properties and methods defined in the \`Animal\` interface. It assumes a concrete implementation of the interface (in this case, a \`Dog\` class) to test against. The tests cover the existence of the required properties and methods, as well as the expected behavior of the \`makeAnimalSound\` method."
->>>>>>> 88b87cc5
+                  This suite covers the basic functionality of the \`Animal\` interface by creating concrete implementations (\`Dog\` and \`Bird\` classes) and testing the required properties and methods. It ensures that objects implementing the \`Animal\` interface have the correct properties, make the expected animal sound, and have the correct value for the \`isMammal\` property.
+
+                  Please note that these tests assume the existence of concrete implementations of the \`Animal\` interface. If there are no concrete implementations provided, the tests may need to be adjusted accordingly."
                 `,
                     explainPollyError
                 )
