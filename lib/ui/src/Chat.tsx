--- conflicted
+++ resolved
@@ -335,21 +335,16 @@
 
     const onChatKeyDown = useCallback(
         (event: React.KeyboardEvent<HTMLElement>, caretPosition: number | null): void => {
-<<<<<<< HEAD
-=======
-            // Submit input on Enter press (without shift) and
-            // trim the formInput to make sure input value is not empty.
-            if (
-                event.key === 'Enter' &&
-                !event.shiftKey &&
-                !event.nativeEvent.isComposing &&
-                formInput?.trim() &&
-                !displayCommands?.length
-            ) {
+            // Ignore alt + c key combination for editor to avoid conflict with cody shortcut
+            if (event.altKey && event.key === 'c') {
                 event.preventDefault()
                 event.stopPropagation()
-                setMessageBeingEdited(false)
-                onChatSubmit()
+                return
+            }
+
+            // Clear & reset session on CMD+K
+            if (event.metaKey && event.key === 'k') {
+                onSubmit('/r', 'user', contextConfig)
                 return
             }
 
@@ -361,22 +356,11 @@
                 event.preventDefault()
             }
 
->>>>>>> 200f09a0
             // Ignore alt + c key combination for editor to avoid conflict with cody shortcut
             const vscodeCodyShortcuts = new Set(['Slash', 'KeyC'])
             if (event.altKey && vscodeCodyShortcuts.has(event.code)) {
                 event.preventDefault()
-<<<<<<< HEAD
-                event.stopPropagation()
-                return
-            }
-
-            // Clear & reset session on CMD+K
-            if (event.metaKey && event.key === 'k') {
-                onSubmit('/r', 'user', contextConfig)
-                return
-=======
->>>>>>> 200f09a0
+                return
             }
 
             // Handles cycling through chat command suggestions using the up and down arrow keys
@@ -428,11 +412,9 @@
                     const newMatchIndex = newIndex < 0 ? selectionLength : newIndex > selectionLength ? 0 : newIndex
                     setSelectedChatContext(newMatchIndex)
                 }
-
                 if (event.key === 'Backspace') {
                     setSelectedChatContext(0)
                 }
-
                 if (event.key === 'Escape') {
                     event.preventDefault()
                     event.stopPropagation()
@@ -444,7 +426,6 @@
                     }
                     setSelectedChatContext(0)
                 }
-
                 // tab/enter to complete
                 if (event.key === 'Tab' || event.key === 'Enter') {
                     event.preventDefault()
@@ -452,7 +433,6 @@
                     const selected = contextSelection[selectedChatContext]
                     onChatContextSelected(selected, formInput)
                 }
-                return
             }
 
             // Submit input on Enter press (without shift) and
