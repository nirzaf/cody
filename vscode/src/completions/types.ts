<<<<<<< HEAD
import { Range } from 'vscode-languageserver-textdocument'
import { URI } from 'vscode-uri'
=======
import type * as vscode from 'vscode'

import type { DocumentContext } from './get-current-doc-context'
>>>>>>> b80f8273

export interface Completion {
    content: string
    stopReason?: string
}

/**
 * @see vscode.InlineCompletionItem
 */
export interface InlineCompletionItem {
    insertText: string
    /**
     * The range to replace.
     * Must begin and end on the same line.
     *
     * Prefer replacements over insertions to provide a better experience when the user deletes typed text.
     */
    range?: vscode.Range
}

/**
 * Keep property names in sync with the `EmbeddingsSearchResult` type.
 */
export interface FileContextSnippet {
    fileName: string
    fileUri?: URI
    content: string
}
export interface SymbolContextSnippet {
    fileName: string
    fileUri?: URI
    symbol: string
    content: string
}
export type ContextSnippet = FileContextSnippet | SymbolContextSnippet

export interface ContextRetrieverOptions {
    document: vscode.TextDocument
    position: vscode.Position
    docContext: DocumentContext
    hints: {
        maxChars: number
        maxMs: number
    }
    abortSignal?: AbortSignal
}

/**
 * Interface for a general purpose retrieval strategy. During the retrieval phase, all retrievers
 * that are outlined in the execution plan will be called concurrently.
 */
export interface ContextRetriever extends vscode.Disposable {
    /**
     * The identifier of the retriever. Used for logging purposes.
     */
    identifier: string

    /**
     * Start a retrieval processes. Implementers should observe the hints to return the best results
     * in the available time.
     *
     * The client hints signalize _soft_ timeouts. When a hard timeout is reached, the retriever's
     * results will not be taken into account anymore so it's suggested to return _something_ during
     * the maxMs time.
     *
     * The abortSignal can be used to detect when the completion request becomes invalidated. When
     * triggered, any further work is ignored so you can stop immediately.
     */
    retrieve(options: ContextRetrieverOptions): Promise<ContextSnippet[]>

    /**
     * Return true if the retriever supports the given languageId.
     */
    isSupportedForLanguageId(languageId: string): boolean
}<|MERGE_RESOLUTION|>--- conflicted
+++ resolved
@@ -1,11 +1,7 @@
-<<<<<<< HEAD
-import { Range } from 'vscode-languageserver-textdocument'
+import type * as vscode from 'vscode'
 import { URI } from 'vscode-uri'
-=======
-import type * as vscode from 'vscode'
 
 import type { DocumentContext } from './get-current-doc-context'
->>>>>>> b80f8273
 
 export interface Completion {
     content: string
