--- conflicted
+++ resolved
@@ -69,16 +69,13 @@
           command: 'simplified-onboarding'
           type: 'install-app' | 'open-app' | 'reload-state' | 'web-sign-in-token'
       }
-<<<<<<< HEAD
     | { command: 'getUserContext'; query: string }
-=======
     | { command: 'search'; query: string }
     | {
           command: 'show-search-result'
           uriJSON: unknown
           range: { start: { line: number; character: number }; end: { line: number; character: number } }
       }
->>>>>>> 29936069
 
 /**
  * A message sent from the extension host to the webview.
@@ -96,12 +93,9 @@
     | { type: 'notice'; notice: { key: string } }
     | { type: 'custom-prompts'; prompts: [string, CodyPrompt][] }
     | { type: 'transcript-errors'; isTranscriptError: boolean }
-<<<<<<< HEAD
     | { type: 'userContextFiles'; context: ContextFile[]; kind?: ContextKind }
-=======
     | { type: 'update-search-results'; results: SearchPanelFile[]; query: string }
     | { type: 'index-updated'; scopeDir: string }
->>>>>>> 29936069
 
 /**
  * The subset of configuration that is visible to the webview.
