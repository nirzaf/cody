--- conflicted
+++ resolved
@@ -374,28 +374,18 @@
             default: {
                 this.sendTranscript()
 
-<<<<<<< HEAD
-                const myPremade = this.editor.controllers.prompt?.getMyPrompts().premade
+                const myPremade = (await this.editor.controllers.command?.getCustomConfig())?.premade
                 const { prompt, contextFiles, preciseContexts } = await this.transcript.getPromptForLastInteraction(
-=======
-                const myPremade = (await this.editor.controllers.command?.getCustomConfig())?.premade
-                const { prompt, contextFiles } = await this.transcript.getPromptForLastInteraction(
->>>>>>> 870a3063
                     getPreamble(this.contextProvider.context.getCodebase(), myPremade),
                     this.maxPromptTokens,
                     pluginsPrompt
                 )
-<<<<<<< HEAD
                 this.transcript.setUsedContextFilesForLastInteraction(
                     contextFiles,
                     preciseContexts,
                     pluginExecutionInfos
                 )
-                this.sendPrompt(prompt, interaction.getAssistantMessage().prefix ?? '')
-=======
-                this.transcript.setUsedContextFilesForLastInteraction(contextFiles, pluginExecutionInfos)
                 this.sendPrompt(prompt, interaction.getAssistantMessage().prefix ?? '', recipe.multiplexerTopic)
->>>>>>> 870a3063
                 await this.saveTranscriptToChatHistory()
             }
         }
