import { type Model, ModelsService } from '@sourcegraph/cody-shared'
import clsx from 'clsx'
<<<<<<< HEAD
import { AtSignIcon, PaperclipIcon } from 'lucide-react'
import { type FunctionComponent, useCallback } from 'react'
import type { UserAccountInfo } from '../../../../../../Chat'
import { ModelSelectField } from '../../../../../../components/modelSelectField/ModelSelectField'
import { ToolbarButton } from '../../../../../../components/shadcn/ui/toolbar'
import { getVSCodeAPI } from '../../../../../../utils/VSCodeApi'
=======
import { type FunctionComponent, useCallback } from 'react'
import type { UserAccountInfo } from '../../../../../../Chat'
import { ModelSelectField } from '../../../../../../components/modelSelectField/ModelSelectField'
>>>>>>> 6ebe1f1d
import { useChatModelContext } from '../../../../../models/chatModelContext'
import { AddContextButton } from './AddContextButton'
import { SubmitButton, type SubmitButtonState } from './SubmitButton'

/**
 * The toolbar for the human message editor.
 */
export const Toolbar: FunctionComponent<{
    userInfo: UserAccountInfo

    isEditorFocused: boolean

    onMentionClick?: () => void

    onSubmitClick: () => void
    submitState: SubmitButtonState

    /** Handler for clicks that are in the "gap" (dead space), not any toolbar items. */
    onGapClick?: () => void

    focusEditor?: () => void

    hidden?: boolean
    className?: string
}> = ({
    userInfo,
    isEditorFocused,
    onMentionClick,
    onSubmitClick,
    submitState,
    onGapClick,
    focusEditor,
    hidden,
    className,
}) => {
    /**
     * If the user clicks in a gap or on the toolbar outside of any of its buttons, report back to
     * parent via {@link onGapClick}.
     */
    const onMaybeGapClick = useCallback(
        (event: React.MouseEvent<HTMLDivElement, MouseEvent>) => {
            const targetIsToolbarButton = event.target !== event.currentTarget
            if (!targetIsToolbarButton) {
                event.preventDefault()
                event.stopPropagation()
                onGapClick?.()
            }
        },
        [onGapClick]
    )

    const { chatModels } = useChatModelContext()
    const currentModel = chatModels?.find(m => m.default)
    return (
        // biome-ignore lint/a11y/useKeyWithClickEvents: only relevant to click areas
        <menu
            role="toolbar"
            aria-hidden={hidden}
            hidden={hidden}
            className={clsx('tw-flex tw-items-center', className)}
            onMouseDown={onMaybeGapClick}
            onClick={onMaybeGapClick}
        >
<<<<<<< HEAD
            {onMentionClick && (
                <ToolbarButton
                    variant="secondary"
                    tooltip="Add files and other context"
                    iconStart={AtSignIcon}
                    onClick={onMentionClick}
                    aria-label="Add context"
                />
            )}
            {currentModel && ModelsService.isMultiModalModel(currentModel?.model) && (
                <ToolbarButton
                    variant="secondary"
                    tooltip="Upload an image"
                    iconStart={PaperclipIcon}
                    onClick={() => getVSCodeAPI().postMessage({ command: 'chat/upload-image' })}
                    aria-label="Upload image"
                />
            )}
            <ModelSelectFieldToolbarItem userInfo={userInfo} focusEditor={focusEditor} />
            <div className={styles.spacer} />
=======
            <div className="tw-flex tw-gap-1 tw-items-center">
                {onMentionClick && (
                    <AddContextButton onClick={onMentionClick} className="tw-opacity-60" />
                )}
                <span>
                    <ModelSelectFieldToolbarItem userInfo={userInfo} focusEditor={focusEditor} />
                </span>
            </div>
            <div className="tw-flex-1" />
>>>>>>> 6ebe1f1d
            <SubmitButton
                onClick={onSubmitClick}
                isEditorFocused={isEditorFocused}
                state={submitState}
            />
        </menu>
    )
}

const ModelSelectFieldToolbarItem: FunctionComponent<{
    userInfo: UserAccountInfo
    focusEditor?: () => void
    className?: string
}> = ({ userInfo, focusEditor, className }) => {
    const { chatModels, onCurrentChatModelChange } = useChatModelContext()

    const onModelSelect = useCallback(
        (model: Model) => {
            onCurrentChatModelChange?.(model)
            focusEditor?.()
        },
        [onCurrentChatModelChange, focusEditor]
    )

    return (
        !!chatModels?.length &&
        onCurrentChatModelChange &&
        userInfo &&
        userInfo.isDotComUser && (
            <ModelSelectField
                models={chatModels}
                onModelSelect={onModelSelect}
                userInfo={userInfo}
                onCloseByEscape={focusEditor}
                className={className}
            />
        )
    )
}<|MERGE_RESOLUTION|>--- conflicted
+++ resolved
@@ -1,17 +1,11 @@
 import { type Model, ModelsService } from '@sourcegraph/cody-shared'
 import clsx from 'clsx'
-<<<<<<< HEAD
-import { AtSignIcon, PaperclipIcon } from 'lucide-react'
+import { PaperclipIcon } from 'lucide-react'
 import { type FunctionComponent, useCallback } from 'react'
 import type { UserAccountInfo } from '../../../../../../Chat'
 import { ModelSelectField } from '../../../../../../components/modelSelectField/ModelSelectField'
 import { ToolbarButton } from '../../../../../../components/shadcn/ui/toolbar'
 import { getVSCodeAPI } from '../../../../../../utils/VSCodeApi'
-=======
-import { type FunctionComponent, useCallback } from 'react'
-import type { UserAccountInfo } from '../../../../../../Chat'
-import { ModelSelectField } from '../../../../../../components/modelSelectField/ModelSelectField'
->>>>>>> 6ebe1f1d
 import { useChatModelContext } from '../../../../../models/chatModelContext'
 import { AddContextButton } from './AddContextButton'
 import { SubmitButton, type SubmitButtonState } from './SubmitButton'
@@ -75,38 +69,24 @@
             onMouseDown={onMaybeGapClick}
             onClick={onMaybeGapClick}
         >
-<<<<<<< HEAD
-            {onMentionClick && (
-                <ToolbarButton
-                    variant="secondary"
-                    tooltip="Add files and other context"
-                    iconStart={AtSignIcon}
-                    onClick={onMentionClick}
-                    aria-label="Add context"
-                />
-            )}
-            {currentModel && ModelsService.isMultiModalModel(currentModel?.model) && (
-                <ToolbarButton
-                    variant="secondary"
-                    tooltip="Upload an image"
-                    iconStart={PaperclipIcon}
-                    onClick={() => getVSCodeAPI().postMessage({ command: 'chat/upload-image' })}
-                    aria-label="Upload image"
-                />
-            )}
-            <ModelSelectFieldToolbarItem userInfo={userInfo} focusEditor={focusEditor} />
-            <div className={styles.spacer} />
-=======
             <div className="tw-flex tw-gap-1 tw-items-center">
                 {onMentionClick && (
                     <AddContextButton onClick={onMentionClick} className="tw-opacity-60" />
+                )}
+                {currentModel && ModelsService.isMultiModalModel(currentModel?.model) && (
+                    <ToolbarButton
+                        variant="secondary"
+                        tooltip="Upload an image"
+                        iconStart={PaperclipIcon}
+                        onClick={() => getVSCodeAPI().postMessage({ command: 'chat/upload-image' })}
+                        aria-label="Upload image"
+                    />
                 )}
                 <span>
                     <ModelSelectFieldToolbarItem userInfo={userInfo} focusEditor={focusEditor} />
                 </span>
             </div>
             <div className="tw-flex-1" />
->>>>>>> 6ebe1f1d
             <SubmitButton
                 onClick={onSubmitClick}
                 isEditorFocused={isEditorFocused}
