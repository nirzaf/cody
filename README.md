<div align=center>

# <img src="https://storage.googleapis.com/sourcegraph-assets/cody/20230417/logomark-default.svg" width="26"> Cody

**Code AI with codebase context**

Cody is an AI coding assistant that uses search and codebase context to help you understand, write, and fix code faster.

[Docs](https://sourcegraph.com/docs/cody) • [cody.dev](https://about.sourcegraph.com/cody?utm_source=github.com&utm_medium=referral)

[![vscode extension](https://img.shields.io/vscode-marketplace/v/sourcegraph.cody-ai.svg?label=vscode%20ext)](https://marketplace.visualstudio.com/items?itemName=sourcegraph.cody-ai)
[![License](https://img.shields.io/badge/License-Apache_2.0-blue.svg)](https://opensource.org/licenses/Apache-2.0)
[![test](https://github.com/sourcegraph/cody/actions/workflows/ci.yml/badge.svg)](https://github.com/sourcegraph/cody/actions/workflows/ci.yml)
[![Twitter](https://img.shields.io/twitter/follow/sourcegraph.svg?label=Follow%20%40sourcegraph&style=social)](https://twitter.com/sourcegraph)
[![Discord](https://dcbadge.vercel.app/api/server/s2qDtYGnAE?style=flat)](https://discord.gg/s2qDtYGnAE)

</div>

## Get started

[⭐ **Install Cody from the VS Code Marketplace**](https://marketplace.visualstudio.com/items?itemName=sourcegraph.cody-ai) or the [JetBrains Marketplace](https://plugins.jetbrains.com/plugin/9682-cody-ai-by-sourcegraph), then check out the [demos](#demos) to see what you can do.

_&mdash; or &mdash;_

- Build and run the VS Code extension locally: `pnpm install && cd vscode && pnpm run dev`
- See [all supported editors](https://sourcegraph.com/docs/cody/clients)

## What is Cody?

Cody is an open-source AI coding assistant that helps you understand, write, and fix code faster. It uses advanced search to pull context from both local and remote codebases so that you can use context about APIs, symbols, and usage patterns from across your codebase at any scale, all from within your IDE. You can also choose from the latest large language models—like GPT-4o and Claude 3 Opus—to customize Cody to your needs.

Cody is available for [VS Code](https://marketplace.visualstudio.com/items?itemName=sourcegraph.cody-ai), [JetBrains](https://plugins.jetbrains.com/plugin/9682-cody-ai-by-sourcegraph), and [on the web](https://sourcegraph.com/cody/chat).

See [cody.dev](https://about.sourcegraph.com/cody?utm_source=github.com&utm_medium=referral) for more info.

## What can Cody do?

- **Chat:** Ask Cody questions about your codebase. Cody will use semantic search to retrieve files from your codebase and use context from those files to answer your questions. You can @-mention files to target specific context, and you can also add remote repositories as context on Cody Enterprise.
- **Autocomplete:** Cody makes single-line and multi-line suggestions as you type, speeding up your coding and shortcutting the need for you to hunt down function and variable names as you type.
- **Inline Edit:** Ask Cody to fix or refactor code from anywhere in a file.
- **Commands:** Cody has quick commands for common actions. Simply highlight a code snippet and run a command, like “Document code,” “Explain code,” or “Generate Unit Tests.”
<<<<<<< HEAD
- **Swappable LLMs:** Support for Anthropic Claude 3, OpenAI GPT-4/GPT-4o, Google Gemini, and Mixtral models, with more being added regularly.
  - **Free LLM usage included** (currently Anthropic Claude 3 Sonnet) for individual devs on both personal and work code, subject to reasonable per-user rate limits ([more info](#usage)).
=======
- **Swappable LLMs:** Support for Anthropic Claude 3, OpenAI GPT-4o, Mixtral, Gemini 1.5, and more.
  - **Free LLM usage included** Cody Free uses Anthropic Claude 3 and is available for individual devs on both personal and work code, subject to reasonable per-user rate limits ([more info](#usage)).
>>>>>>> d985c88e

## Demos

**Autocomplete**

> <img src="https://storage.googleapis.com/sourcegraph-assets/website/Product%20Animations/GIFS/cody-completions-may2023-optim-sm2.gif" width=400>

**Codebase-wide chat:**

> <img src="https://storage.googleapis.com/sourcegraph-assets/website/Product%20Animations/GIFS/cody-chat-may2023-optim.gif" width=400>

## Contributing

All code in this repository is open source (Apache 2).

Quickstart: `pnpm install && pnpm build && cd vscode && pnpm run dev` to run a local build of the Cody VS Code extension.

See [development docs](doc/dev/index.md) for more.

### Feedback

Cody is often magical and sometimes frustratingly wrong. Cody's goal is to be powerful _and_ accurate. You can help:

- Use the <kbd>👍</kbd>/<kbd>👎</kbd> buttons in the chat sidebar to give feedback.
- [File an issue](https://github.com/sourcegraph/cody/issues) (or submit a PR!) when you see problems.
- [Discussions](https://github.com/sourcegraph/cody/discussions)
- [Discord](https://discord.gg/s2qDtYGnAE)

## Usage

### Individual usage

Individual usage of Cody currently requires a (free) [Sourcegraph.com](https://sourcegraph.com/?utm_source=github.com&utm_medium=referral) account because we need to prevent abuse of the free Anthropic/OpenAI LLM usage. We're working on supporting more swappable LLM options (including using your own Anthropic/OpenAI account or a self-hosted LLM) to make it possible to use Cody without any required third-party dependencies.

### Codying at work

You can use Cody Free or Cody Pro when Codying on your work code. If that doesn't meet your needs (because you need higher rate limits, a dedicated/single-tenant instance, audit logs, etc.), upgrade to [Cody Enterprise](https://sourcegraph.com/pricing).

### Existing Sourcegraph customers

The Cody editor extensions work with:

- Sourcegraph Cloud
- Sourcegraph Enterprise Server (self-hosted) instances on version 5.1 or later<|MERGE_RESOLUTION|>--- conflicted
+++ resolved
@@ -39,13 +39,8 @@
 - **Autocomplete:** Cody makes single-line and multi-line suggestions as you type, speeding up your coding and shortcutting the need for you to hunt down function and variable names as you type.
 - **Inline Edit:** Ask Cody to fix or refactor code from anywhere in a file.
 - **Commands:** Cody has quick commands for common actions. Simply highlight a code snippet and run a command, like “Document code,” “Explain code,” or “Generate Unit Tests.”
-<<<<<<< HEAD
-- **Swappable LLMs:** Support for Anthropic Claude 3, OpenAI GPT-4/GPT-4o, Google Gemini, and Mixtral models, with more being added regularly.
-  - **Free LLM usage included** (currently Anthropic Claude 3 Sonnet) for individual devs on both personal and work code, subject to reasonable per-user rate limits ([more info](#usage)).
-=======
-- **Swappable LLMs:** Support for Anthropic Claude 3, OpenAI GPT-4o, Mixtral, Gemini 1.5, and more.
+- **Swappable LLMs:** Support for all the latest LLMs such as Anthropic Claude 3, OpenAI GPT-4o, Mixtral, Gemini 1.5, and more.
   - **Free LLM usage included** Cody Free uses Anthropic Claude 3 and is available for individual devs on both personal and work code, subject to reasonable per-user rate limits ([more info](#usage)).
->>>>>>> d985c88e
 
 ## Demos
 
